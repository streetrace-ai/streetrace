--- conflicted
+++ resolved
@@ -13,7 +13,6 @@
 from streetrace.app import create_app
 from streetrace.args import Args, bind_and_run
 from streetrace.log import get_logger, init_logging
-<<<<<<< HEAD
 from streetrace.telemetry import init_telemetry
 
 
@@ -27,9 +26,7 @@
         # handle any version lookup failures (missing package, corrupted metadata, etc.)
         print("StreetRace🚗💨 (version unknown)")  # noqa: T201
     sys.exit(0)
-=======
 from streetrace.version import show_version
->>>>>>> c0912fb2
 
 
 def run(args: Args) -> None:
