--- conflicted
+++ resolved
@@ -139,10 +139,6 @@
 dotenv = "^0.9.9"
 botocore = "^1.29.0"
 httpx = "^0.28.1"
-<<<<<<< HEAD
 openinference-instrumentation-google-adk = "*"
 opentelemetry-sdk = "*"
 opentelemetry-exporter-otlp = "*"
-=======
-opentelemetry-api = "^1.20.0"
->>>>>>> c0912fb2
